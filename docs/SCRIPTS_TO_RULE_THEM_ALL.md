# Scripts To Rule Them All

This is a set of boilerplate scripts describing the [normalized script pattern
that GitHub uses in its projects](http://githubengineering.com/scripts-to-rule-them-all/). While these
patterns can work for projects based on any framework or language, these
particular examples are for a simple Ruby on Rails application.

## The Idea

If your scripts are normalized by name across all of your projects, your
contributors only need to know the pattern, not a deep knowledge of the
application. This means they can jump into a project and make contributions
without first learning how to bootstrap the project or how to get its tests to
run.

The intricacies of things like test commands and bootstrapping can be managed by
maintainers, who have a rich understanding of the project's domain. Individual
contributors need only to know the patterns and can simply run the commands and
get what they expect.

## The Scripts

Each of these scripts is responsible for a unit of work. This way they can be
called from other scripts.

This not only cleans up a lot of duplicated effort, it means contributors can do
the things they need to do, without having an extensive fundamental knowledge of
how the project works. Lowering friction like this is key to faster and happier
contributions.

The following is a list of scripts and their primary responsibilities.

### script/bootstrap

[`script/bootstrap`][bootstrap] is used solely for fulfilling dependencies of the project.

This can mean RubyGems, npm packages, Homebrew packages, Ruby versions, Git submodules, etc.

The goal is to make sure all required dependencies are installed.

### script/setup

[`script/setup`][setup] is used to set up a project in an initial state.
This is typically run after an initial clone, or, to reset the project back to
its initial state.

This is also useful for ensuring that your bootstrapping actually works well.

### script/update

[`script/update`][update] is used to update the project after a fresh pull.

If you have not worked on the project for a while, running [`script/update`][update] after
a pull will ensure that everything inside the project is up to date and ready to work.

Typically, [`script/bootstrap`][bootstrap] is run inside this script. This is also a good
opportunity to run database migrations or any other things required to get the
state of the app into shape for the current version that is checked out.

### script/server

[`script/server`][server] is used to start the application.

For a web application, this might start up any extra processes that the
application requires to run in addition to itself.

[`script/update`][update] should be called ahead of any application booting to ensure that
the application is up to date and can run appropriately.

### script/test

[`script/test`][test] is used to run the test suite of the application.

A good pattern to support is having an optional argument that is a file path.
This allows you to support running single tests.

<<<<<<< HEAD
Linting (i.e. rubocop, jshint, pmd, etc.) can also be considered a form of testing. These tend to run faster
than tests, so put them towards the beginning of a [`script/test`][test] so it fails faster if there's a linting
problem.
=======
- Linting (i.e. rubocop, jshint, pmd, etc.) can also be considered a form of testing. These tend to run faster than
tests, so put them towards the beginning of a [`script/test`][test] so it fails faster if there's a linting problem.
>>>>>>> 6215a8d0

[`script/test`][test] should be called from [`script/cibuild`][cibuild], so it should handle
setting up the application appropriately based on the environment. For example,
if called in a development environment, it should probably call [`script/update`][update]
to always ensure that the application is up to date. If called from
[`script/cibuild`][cibuild], it should probably reset the application to a clean state.

### script/cibuild

[`script/cibuild`][cibuild] is used for your continuous integration server.
This script is typically only called from your CI server.

You should set up any specific things for your environment here before your tests
are run. Your tests are run simply by calling [`script/test`][test].

### script/console

[`script/console`][console] is used to open a console for your application.

A good pattern to support is having an optional argument that is an environment
name, so you can connect to that environment's console.

You should configure and run anything that needs to happen to open a console for
the requested environment.

[bootstrap]: script/bootstrap
[setup]: script/setup
[update]: script/update
[server]: script/server
[test]: script/test
[cibuild]: script/cibuild
[console]: script/console<|MERGE_RESOLUTION|>--- conflicted
+++ resolved
@@ -74,14 +74,8 @@
 A good pattern to support is having an optional argument that is a file path.
 This allows you to support running single tests.
 
-<<<<<<< HEAD
-Linting (i.e. rubocop, jshint, pmd, etc.) can also be considered a form of testing. These tend to run faster
-than tests, so put them towards the beginning of a [`script/test`][test] so it fails faster if there's a linting
-problem.
-=======
-- Linting (i.e. rubocop, jshint, pmd, etc.) can also be considered a form of testing. These tend to run faster than
+Linting (i.e. rubocop, jshint, pmd, etc.) can also be considered a form of testing. These tend to run faster than
 tests, so put them towards the beginning of a [`script/test`][test] so it fails faster if there's a linting problem.
->>>>>>> 6215a8d0
 
 [`script/test`][test] should be called from [`script/cibuild`][cibuild], so it should handle
 setting up the application appropriately based on the environment. For example,
