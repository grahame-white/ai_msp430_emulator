# 4.6.2.2 ADD

`ADD[.W]` - Add source word to destination word
`ADD.B` - Add source byte to destination byte

## Syntax

- `ADD src, dst`
- `ADD.W src, dst`
- `ADD.B src, dst`

## Operation

src + dst → dst

## Description

The source operand is added to the destination operand. The previous content of the destination is lost.

## Status Bits

- N Set if result is negative (MSB = 1), reset if positive (MSB = 0)
- Z Set if result is zero, reset otherwise
- C Set if there is a carry from the MSB of the result, reset otherwise
- V Set if the result of two positive operands is negative, or if the result of two negative numbers is positive, reset otherwise

## Mode Bits

OSCOFF, CPUOFF, and GIE are not affected.

## Example 1

Ten is added to the 16-bit counter CNTR located in lower 64 K.

```asm
ADD.W #10, &CNTR ; Add 10 to 16-bit counter
```

## Example 2

A table word pointed to by R5 (20-bit address in R5) is added to R6. The jump to label TONI is performed on a carry.

```asm
ADD.W @R5, R6  ; Add table word to R6. R6.19:16 = 0
JC    TONI     ; Jump if carry
...            ; No carry
```

## Example 3

<<<<<<< HEAD
A table byte pointed to by R5 (20-bit address) is added to R6. The jump to label TONI is performed if no carry
occurs. The table pointer is auto-incremented by 1. R6.19:8 = 0
=======
A table byte pointed to by R5 (20-bit address) is added to R6. The jump to label TONI is performed if no carry occurs.
The table pointer is auto-incremented by 1. R6.19:8 = 0
>>>>>>> 458873c5

```asm
ADD.B @R5+, R6 ; Add byte to R6. R5 + 1. R6: 000xxh
JNC   TONI     ; Jump if no carry
...            ; Carry occurred
```<|MERGE_RESOLUTION|>--- conflicted
+++ resolved
@@ -48,13 +48,8 @@
 
 ## Example 3
 
-<<<<<<< HEAD
-A table byte pointed to by R5 (20-bit address) is added to R6. The jump to label TONI is performed if no carry
-occurs. The table pointer is auto-incremented by 1. R6.19:8 = 0
-=======
 A table byte pointed to by R5 (20-bit address) is added to R6. The jump to label TONI is performed if no carry occurs.
 The table pointer is auto-incremented by 1. R6.19:8 = 0
->>>>>>> 458873c5
 
 ```asm
 ADD.B @R5+, R6 ; Add byte to R6. R5 + 1. R6: 000xxh
